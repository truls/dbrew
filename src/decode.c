--- conflicted
+++ resolved
@@ -1474,83 +1474,6 @@
     }
 }
 
-<<<<<<< HEAD
-static
-void decode_68(DContext* c)
-{
-    // 0x6A: push imm8
-    // 0x68: push imm32
-    // 0x66 0x68: push imm16
-    ValType vt;
-    switch (c->opc1) {
-    case 0x68:
-        switch (c->ps) {
-        case PS_66:
-            c->vt = VT_16;
-            vt = VT_16;
-            break;
-        case PS_No:
-            c->vt = VT_64;
-            vt = VT_32;
-            break;
-        default:
-            markDecodeError(c, false, ET_BadPrefix);
-            return;
-        }
-        break;
-    case 0x6A:
-        c->vt = VT_64;
-        vt = VT_8;
-        break;
-    default:
-        assert(0);
-    }
-    parseImm(c, vt, &c->o1, false);
-    Instr* i = addUnaryOp(c->r, c, IT_PUSH, &c->o1);
-    // Set specific vtype since the the size of the operand being manipulated by
-    // an unop defaults to the type of its operand. This is not the case for push.
-    i->vtype = c->vt;
-}
-
-static
-void decode_68(DContext* c)
-{
-    // 0x6A: push imm8
-    // 0x68: push imm32
-    // 0x66 0x68: push imm16
-    ValType vt;
-    switch (c->opc1) {
-    case 0x68:
-        switch (c->ps) {
-        case PS_66:
-            c->vt = VT_16;
-            vt = VT_16;
-            break;
-        case PS_No:
-            c->vt = VT_64;
-            vt = VT_32;
-            break;
-        default:
-            markDecodeError(c, false, ET_BadPrefix);
-            return;
-        }
-        break;
-    case 0x6A:
-        c->vt = VT_64;
-        vt = VT_8;
-        break;
-    default:
-        assert(0);
-    }
-    parseImm(c, vt, &c->o1, false);
-    Instr* i = addUnaryOp(c->r, c, IT_PUSH, &c->o1);
-    // Set specific vtype since the the size of the operand being manipulated by
-    // an unop defaults to the type of its operand. This is not the case for push.
-    i->vtype = c->vt;
-}
-
-=======
->>>>>>> 3d73368a
 static
 void decode_70(DContext* c)
 {
