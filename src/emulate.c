--- conflicted
+++ resolved
@@ -2512,7 +2512,6 @@
 
         default:
             setEmulatorError(c, instr, ET_UnsupportedOperands, 0);
-<<<<<<< HEAD
             return;
         }
         break;
@@ -2536,8 +2535,6 @@
             break;
         default:
             setEmulatorError(c, ET_UnsupportedOperands, 0);
-=======
->>>>>>> 3d73368a
             return;
         }
         captureMov(c, instr, es, &v1);
@@ -2617,14 +2614,9 @@
 
         case OT_Ind64:
         case OT_Reg64:
-<<<<<<< HEAD
         case OT_Imm8:
         case OT_Imm32:
-=======
->>>>>>> 3d73368a
         case OT_Imm64:
-        case OT_Imm8:
-        case OT_Imm32:
             es->reg[RI_SP] -= 8;
             addr = emuValue(es->reg[RI_SP], VT_64, es->reg_state[RI_SP]);
             getOpValue(&vres, es, &(instr->dst));
