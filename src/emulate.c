--- conflicted
+++ resolved
@@ -955,11 +955,7 @@
 
     switch(v->type) {
     case VT_16:
-<<<<<<< HEAD
-        v->val = *(uint32_t*) (es->stack + off->val);
-=======
         v->val = *(uint16_t*) (es->stack + off->val);
->>>>>>> 3d73368a
         count = 2;
         break;
 
@@ -1021,10 +1017,6 @@
     case VT_16:
         a16 = (uint16_t*) (es->stack + off->val);
         *a16 = (uint16_t) v->val;
-<<<<<<< HEAD
-        count = 2;
-=======
->>>>>>> 3d73368a
         break;
 
     case VT_32:
@@ -2537,10 +2529,7 @@
             addr = emuValue(es->reg[RI_SP], VT_64, es->reg_state[RI_SP]);
             getMemValue(&v1, &addr, es, VT_16, 1);
             setOpValue(&v1, es, &(instr->dst));
-<<<<<<< HEAD
-=======
             setOpState(v1.state, es, &(instr->dst));
->>>>>>> 3d73368a
             es->reg[RI_SP] += 2;
             if (!msIsStatic(v1.state))
                 capture(c, instr);
@@ -2569,40 +2558,20 @@
         case OT_Imm16:
             es->reg[RI_SP] -= 2;
             addr = emuValue(es->reg[RI_SP], VT_64, es->reg_state[RI_SP]);
-<<<<<<< HEAD
-            getOpValue(&v1, es, &(instr->dst));
-            setMemValue(&v1, &addr, es, VT_16, 1);
-            if (!msIsStatic(v1.state))
-=======
             getOpValue(&vres, es, &(instr->dst));
             setMemValue(&vres, &addr, es, VT_16, 1);
             setMemState(es, &addr, VT_16, vres.state, 1);
             if (!msIsStatic(vres.state))
->>>>>>> 3d73368a
                 capture(c, instr);
             break;
 
         case OT_Ind64:
         case OT_Reg64:
-<<<<<<< HEAD
-=======
         case OT_Imm64:
->>>>>>> 3d73368a
         case OT_Imm8:
         case OT_Imm32:
             es->reg[RI_SP] -= 8;
             addr = emuValue(es->reg[RI_SP], VT_64, es->reg_state[RI_SP]);
-<<<<<<< HEAD
-            getOpValue(&v1, es, &(instr->dst));
-
-            // Sign-extend 8-bit and 32-bit immediate values to 64-bit
-            switch(v1.type) {
-            case VT_8:
-                v1.val = (int64_t) (int8_t) v1.val;
-                break;
-            case VT_32:
-                v1.val = (int64_t) (int32_t) v1.val;
-=======
             getOpValue(&vres, es, &(instr->dst));
 
             // Sign-extend 8-bit and 32-bit immediate values to 64-bit
@@ -2612,7 +2581,6 @@
                 break;
             case VT_32:
                 vres.val = (int64_t) (int32_t) vres.val;
->>>>>>> 3d73368a
                 break;
             case VT_64:
                 break;
@@ -2620,16 +2588,10 @@
                 assert(0);
             }
 
-<<<<<<< HEAD
-            v1.type = VT_64;
-            setMemValue(&v1, &addr, es, VT_64, 1);
-            if (!msIsStatic(v1.state))
-=======
             vres.type = VT_64;
             setMemValue(&vres, &addr, es, VT_64, 1);
             setMemState(es, &addr, VT_64, vres.state, 1);
             if (!msIsStatic(vres.state))
->>>>>>> 3d73368a
                 capture(c, instr);
             break;
 
